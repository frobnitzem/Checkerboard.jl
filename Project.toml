name = "Checkerboard"
uuid = "b297549e-c8cb-44e5-9c33-b7e2667db6fc"
authors = ["Benjamin Cohen-Stead <benwcs@gmail.com>"]
version = "1.0.0"

[deps]
DocStringExtensions = "ffbed154-4ef7-542d-bbb7-c09d3a79fcae"
LinearAlgebra = "37e2e46d-f89d-539d-b4ee-838fcccc9c8e"

[compat]
<<<<<<< HEAD
DocStringExtensions = "0.8"
julia = "1.7"
=======
Documenter = "0.27"
julia = ">=1.7"
>>>>>>> 6479036a

[extras]
Test = "8dfed614-e22c-5e08-85e1-65c5234f0b40"

[targets]
test = ["Test"]<|MERGE_RESOLUTION|>--- conflicted
+++ resolved
@@ -8,13 +8,9 @@
 LinearAlgebra = "37e2e46d-f89d-539d-b4ee-838fcccc9c8e"
 
 [compat]
-<<<<<<< HEAD
+Documenter = "0.27"
 DocStringExtensions = "0.8"
 julia = "1.7"
-=======
-Documenter = "0.27"
-julia = ">=1.7"
->>>>>>> 6479036a
 
 [extras]
 Test = "8dfed614-e22c-5e08-85e1-65c5234f0b40"
