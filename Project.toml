--- conflicted
+++ resolved
@@ -8,12 +8,8 @@
 LinearAlgebra = "37e2e46d-f89d-539d-b4ee-838fcccc9c8e"
 
 [compat]
-<<<<<<< HEAD
+DocStringExtensions = "0.8"
 julia = "1.7"
-=======
-DocStringExtensions = "0.8"
-julia = ">=1.7"
->>>>>>> 9ad4426e
 
 [extras]
 Test = "8dfed614-e22c-5e08-85e1-65c5234f0b40"
